#!/bin/bash
######################################################
# This rcfile and custom settings can be only used for
# ZSH or BASH
# Usage: In your ~/.bashrc or ~/.zshrc
#    source $MYRUNTIME/customs/my_shell/rcfile
#
######################################################
export MYRUNTIME=$(cat ~/.myruntime)

curshell() {
<<<<<<< HEAD
    curshell=$(env | grep RBENV_SHELL)
    if [ "" = "$curshell" ]; then
        curshell=$(env | grep PYENV_SHELL)
        if [ "$curshell" = "PYENV_SHELL=bash" ]; then
            echo "bash"
        else
            echo "zsh"
        fi
    elif [ "$curshell" = "RBENV_SHELL=bash" ]; then
        echo "bash"
    elif [ "$curshell" = "RBENV_SHELL=zsh" ]; then
=======
    #curshell=$(env | grep RBENV_SHELL)
    #curshell2=$(ps -cp $$ | awk 'NR==2{sub(/^-?/, "", $NF); print $NF}')
    #if [ "" = "$curshell" ]; then
    #    curshell=$(env | grep PYENV_SHELL)
    #    if [ "$curshell" = "PYENV_SHELL=bash" ]; then
    #        echo "bash"
    #    else
    #        if [ "$curshell2" = "zsh" ] || [ "$curshell2" = "bash" ]; then
    #            echo $curshell2
    #        else
    #            echo "Unknow"
    #        fi
    #    fi
    #elif [ "$curshell" = "RBENV_SHELL=bash" ]; then
    #    echo "bash"
    #elif [ "$curshell" = "RBENV_SHELL=zsh" ]; then
    #    echo "zsh"
    #else
    #    if [ "$curshell2" = "zsh" ] || [ "$curshell2" = "bash" ]; then
    #        echo $curshell2
    #    else
    #        echo "Unknow"
    #    fi
    #fi
    if [ -n "$ZSH_VERSION" ]; then
>>>>>>> 1eae083c
        echo "zsh"
    elif [ -n "$BASH_VERSION" ]; then
        echo "bash"
    elif [ -n "$FISH_VERSION" ]; then
        echo "fish"
    else
<<<<<<< HEAD
            echo "zsh"
=======
        echo "Unknow"
>>>>>>> 1eae083c
    fi
}

curterm() {
    TMPCURTERM=$(env | grep 'TERM_PROGRAM=' | sed 's/TERM_PROGRAM=//')
    CURTERM="Unknow"
    if [ "$TMPCURTERM" = "iTerm.app" ]; then
        CURTERM='iTerm'
    elif [ "$TMPCURTERM" = "Apple_Terminal" ]; then
        CURTERM='Terminal'
    fi
    echo $CURTERM
}

curPanel() {
  panel="shell"
  if [ ! -z "$STY" ]; then
    panel="screen"
  elif [ ! -z "$TMUX" ]; then
    panel="tmux"
  fi
  echo $panel;
}

export nowshell=$(curshell)
export nowterm=$(curterm)
export nowpanel=$(curPanel)
source $MYRUNTIME/customs/my_shell/${nowshell}/custom_shrc<|MERGE_RESOLUTION|>--- conflicted
+++ resolved
@@ -9,56 +9,14 @@
 export MYRUNTIME=$(cat ~/.myruntime)
 
 curshell() {
-<<<<<<< HEAD
-    curshell=$(env | grep RBENV_SHELL)
-    if [ "" = "$curshell" ]; then
-        curshell=$(env | grep PYENV_SHELL)
-        if [ "$curshell" = "PYENV_SHELL=bash" ]; then
-            echo "bash"
-        else
-            echo "zsh"
-        fi
-    elif [ "$curshell" = "RBENV_SHELL=bash" ]; then
-        echo "bash"
-    elif [ "$curshell" = "RBENV_SHELL=zsh" ]; then
-=======
-    #curshell=$(env | grep RBENV_SHELL)
-    #curshell2=$(ps -cp $$ | awk 'NR==2{sub(/^-?/, "", $NF); print $NF}')
-    #if [ "" = "$curshell" ]; then
-    #    curshell=$(env | grep PYENV_SHELL)
-    #    if [ "$curshell" = "PYENV_SHELL=bash" ]; then
-    #        echo "bash"
-    #    else
-    #        if [ "$curshell2" = "zsh" ] || [ "$curshell2" = "bash" ]; then
-    #            echo $curshell2
-    #        else
-    #            echo "Unknow"
-    #        fi
-    #    fi
-    #elif [ "$curshell" = "RBENV_SHELL=bash" ]; then
-    #    echo "bash"
-    #elif [ "$curshell" = "RBENV_SHELL=zsh" ]; then
-    #    echo "zsh"
-    #else
-    #    if [ "$curshell2" = "zsh" ] || [ "$curshell2" = "bash" ]; then
-    #        echo $curshell2
-    #    else
-    #        echo "Unknow"
-    #    fi
-    #fi
     if [ -n "$ZSH_VERSION" ]; then
->>>>>>> 1eae083c
         echo "zsh"
     elif [ -n "$BASH_VERSION" ]; then
         echo "bash"
     elif [ -n "$FISH_VERSION" ]; then
         echo "fish"
     else
-<<<<<<< HEAD
-            echo "zsh"
-=======
         echo "Unknow"
->>>>>>> 1eae083c
     fi
 }
 
